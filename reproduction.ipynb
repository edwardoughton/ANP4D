{
 "cells": [
  {
   "cell_type": "code",
   "execution_count": null,
   "metadata": {},
   "outputs": [],
   "source": [
    "import glob\n",
    "import os\n",
    "\n",
    "import contextily as ctx\n",
    "import geopandas as gpd\n",
    "import imageio\n",
    "import matplotlib.pyplot as plt\n",
    "import matplotlib.colors\n",
    "import pandas as pd\n",
    "import pygifsicle"
   ]
  },
  {
   "cell_type": "code",
   "execution_count": null,
   "metadata": {},
   "outputs": [],
   "source": [
<<<<<<< HEAD
    "unique_link_ids = set()\n",
    "\n",
    "flows_filename = os.path.join('data','link_use_central_oxford.csv')\n",
    "\n",
    "flows = []\n",
    "\n",
    "with open(flows_filename, 'r') as source:\n",
    "    reader = csv.DictReader(source)\n",
    "    for item in reader:\n",
    "        unique_link_ids.add(int(item['edgeID']))\n",
    "        flows.append({\n",
    "            'EdgeID': int(item['edgeID']),\n",
    "            'hour': item['hour'],\n",
    "            'vehicles': int(item['vehicles']),\n",
    "        })\n",
    "        \n",
    "print(flows[:1])"
=======
    "flows = pd.read_csv(os.path.join('data','link_use_central_oxford.csv')) \\\n",
    "    .rename(columns={'edgeID': 'link', 'vehicles': 'flow'})\n",
    "flows.head()"
>>>>>>> 35a31d52
   ]
  },
  {
   "cell_type": "code",
   "execution_count": null,
   "metadata": {},
   "outputs": [],
   "source": [
    "unique_link_ids = flows.link.unique()\n",
    "unique_link_ids"
   ]
  },
  {
   "cell_type": "code",
   "execution_count": null,
   "metadata": {},
   "outputs": [],
   "source": [
    "len(unique_link_ids)"
   ]
  },
  {
   "cell_type": "code",
   "execution_count": null,
   "metadata": {},
   "outputs": [],
   "source": [
    "links = gpd.read_file(os.path.join('data','fullNetworkWithEdgeIDs.shp')) \\\n",
    "    .drop(columns=['Anode', 'Bnode', 'CP', 'iDir', 'SRefE', 'SRefN', 'Distance', 'FFspeed', 'FFtime', 'IsFerry']) \\\n",
    "    .rename(columns={'EdgeID': 'link'})\n",
    "links.head()"
   ]
  },
  {
   "cell_type": "code",
   "execution_count": null,
   "metadata": {},
   "outputs": [],
   "source": [
    "hourly_maxes = flows.drop(columns=['link']).groupby('hour').max()\n",
    "hourly_maxes.head()"
   ]
  },
  {
   "cell_type": "code",
   "execution_count": null,
   "metadata": {},
   "outputs": [],
   "source": [
    "flow_max = flows.flow.max()\n",
    "flow_max"
   ]
  },
  {
   "cell_type": "code",
   "execution_count": null,
   "metadata": {},
   "outputs": [],
   "source": [
    "def plot_map(interval, links, flow_max, output_filename):\n",
    "    ax = links.plot(\n",
    "        figsize=(10, 12),\n",
    "        column='flow', \n",
    "        cmap='YlOrRd',    \n",
    "        norm=matplotlib.colors.Normalize(vmin=0.0001, vmax=flow_max),\n",
    "        legend=True,\n",
    "        legend_kwds={'label': \"Flow volume\", 'orientation': \"horizontal\"}\n",
    "    )\n",
    "\n",
    "    plt.title('{}:00'.format(interval), fontsize=16)\n",
    "    ctx.add_basemap(ax, crs=links.crs);\n",
    "    \n",
    "    # Save to file\n",
    "    plt.savefig(output_filename)\n",
    "    plt.close()"
   ]
  },
  {
   "cell_type": "code",
   "execution_count": null,
   "metadata": {},
   "outputs": [],
   "source": [
    "for interval_key, interval_name in [\n",
    "    ('MIDNIGHT', '00'),\n",
    "    ('ONEAM', '01'),\n",
    "    ('TWOAM', '02'),\n",
    "    ('THREEAM', '03'),\n",
    "    ('FOURAM', '04'),\n",
    "    ('FIVEAM', '05'),\n",
    "    ('SIXAM', '06'),\n",
    "    ('SEVENAM', '07'),\n",
    "    ('EIGHTAM', '08'),\n",
    "    ('NINEAM', '09'),\n",
    "    ('TENAM', '10'),\n",
    "    ('ELEVENAM', '11'),\n",
    "    ('NOON', '12'),\n",
    "    ('ONEPM', '13'),\n",
    "    ('TWOPM', '14'),\n",
    "    ('THREEPM', '15'),\n",
    "    ('FOURPM', '16'),\n",
    "    ('FIVEPM', '17'),\n",
    "    ('SIXPM', '18'),\n",
    "    ('SEVENPM', '19'),\n",
    "    ('EIGHTPM', '20'),\n",
    "    ('NINEPM', '21'),\n",
    "    ('TENPM', '22'),\n",
    "    ('ELEVENPM', '23')\n",
    "    ]:\n",
    "    hour_flows = flows[flows.hour == interval_key].copy()\n",
    "    hour_flows = links.merge(hour_flows, on='link')\n",
    "\n",
    "    plot_map(interval_name, hour_flows, flow_max, os.path.join('vis', interval_name))\n",
    "    print(\"Done\", interval_name)"
   ]
  },
  {
   "cell_type": "code",
   "execution_count": null,
   "metadata": {},
   "outputs": [],
   "source": [
    "gif_path = 'movie.gif'\n",
    "filenames = glob.glob(os.path.join('vis','*.png'))\n",
    "\n",
    "images = []\n",
    "for filename in filenames:\n",
    "    images.append(imageio.imread(filename))\n",
    "imageio.mimsave(os.path.join(gif_path), images)"
   ]
  },
  {
   "cell_type": "code",
   "execution_count": null,
   "metadata": {},
   "outputs": [],
   "source": [
    "pygifsicle.optimize(gif_path)"
   ]
  }
 ],
 "metadata": {
  "kernelspec": {
   "display_name": "Python 3",
   "language": "python",
   "name": "python3"
  },
  "language_info": {
   "codemirror_mode": {
    "name": "ipython",
    "version": 3
   },
   "file_extension": ".py",
   "mimetype": "text/x-python",
   "name": "python",
   "nbconvert_exporter": "python",
   "pygments_lexer": "ipython3",
   "version": "3.7.3"
  }
 },
 "nbformat": 4,
 "nbformat_minor": 2
}<|MERGE_RESOLUTION|>--- conflicted
+++ resolved
@@ -24,29 +24,9 @@
    "metadata": {},
    "outputs": [],
    "source": [
-<<<<<<< HEAD
-    "unique_link_ids = set()\n",
-    "\n",
-    "flows_filename = os.path.join('data','link_use_central_oxford.csv')\n",
-    "\n",
-    "flows = []\n",
-    "\n",
-    "with open(flows_filename, 'r') as source:\n",
-    "    reader = csv.DictReader(source)\n",
-    "    for item in reader:\n",
-    "        unique_link_ids.add(int(item['edgeID']))\n",
-    "        flows.append({\n",
-    "            'EdgeID': int(item['edgeID']),\n",
-    "            'hour': item['hour'],\n",
-    "            'vehicles': int(item['vehicles']),\n",
-    "        })\n",
-    "        \n",
-    "print(flows[:1])"
-=======
     "flows = pd.read_csv(os.path.join('data','link_use_central_oxford.csv')) \\\n",
     "    .rename(columns={'edgeID': 'link', 'vehicles': 'flow'})\n",
     "flows.head()"
->>>>>>> 35a31d52
    ]
   },
   {
